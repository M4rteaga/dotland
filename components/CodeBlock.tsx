// Copyright 2022 the Deno authors. All rights reserved. MIT license.

/** @jsx h */
import { h } from "preact";

import { tw } from "@twind";
import { escape as htmlEscape } from "$he";
<<<<<<< HEAD
import { Prism, normalizeTokens } from "@/util/prism_utils.ts";
import { fileTypeFromURL, filetypeIsJS } from "@/util/registry_utils.ts";
=======
import { normalizeTokens } from "@/util/prism_utils.ts";
import {
  extractLinkUrl,
  fileTypeFromURL,
  filetypeIsJS,
} from "../util/registry_utils.ts";
>>>>>>> 2ce60f2c

export interface CodeBlockProps {
  code: string;
  disablePrefixes?: boolean;
  language:
    | "javascript"
    | "typescript"
    | "jsx"
    | "tsx"
    | "json"
    | "yaml"
    | "markdown"
    | "bash"
    | "shell"
    | "text"
    | "rust"
    | "python"
    | "toml"
    | "wasm"
    | "makefile"
    | "dockerfile";
  url: URL;
}

export function RawCodeBlock({
  code,
  language,
  class: extraClassName,
  disablePrefixes,
  enableLineRef = false,
  url,
}: CodeBlockProps & {
  class?: string;
  enableLineRef?: boolean;
}) {
  const codeDivClasses =
    tw`text-gray-300 text-right select-none inline-block mr-2 sm:mr-3`;
  const newLang = language === "shell"
    ? "bash"
    : language === "text"
    ? "diff"
    : language;
  const grammar = Object.hasOwnProperty.call(Prism.languages, newLang)
    ? Prism.languages[newLang]
    : undefined;

  if (!grammar) {
    return (
      <div>
        <code dangerouslySetInnerHTML={{ __html: htmlEscape(code) }} />
      </div>
    );
  }

  const tokens = normalizeTokens(Prism.tokenize(code, grammar));

  return (
    <pre
      className={tw`text-sm flex ${extraClassName ?? ""}` +
        ` gfm-highlight highlight-source-${newLang}`}
      data-color-mode="light"
      data-light-theme="light"
    >
      {enableLineRef &&
        (
          <div className={codeDivClasses}>
            {tokens.map((_, i) => (
              <a
                className={tw`text-gray-500 text-right block` + " token"}
                tab-index={-1}
                href={`#L${i + 1}`}
              >
                {i + 1}
              </a>
            ))}
          </div>
        )}
      {!disablePrefixes && (newLang === "bash") &&
        (
          <code>
            <div className={codeDivClasses}>$</div>
          </code>
        )}
      <div className={tw`block w-full overflow-y-auto`}>
        {tokens.map((line, i) => {
          return (
            <span id={"L" + (i + 1)} className={tw`block`}>
              {line.map((token) => {
                if (token.empty) {
                  return <br />;
                }

                if (token.types.includes("string")) {
                  const result = extractLinkUrl(
                    token.content,
                    url.origin + url.pathname,
                  );
                  if (result) {
                    const [href, specifier, quote] = result;
                    return (
                      <span
                        className={"token " +
                          token.types.join(" ")}
                      >
                        {quote}
                        <a
                          className={tw`hover:underline`}
                          href={href + "?code"}
                        >
                          {specifier}
                        </a>
                        {quote}
                      </span>
                    );
                  }
                }
                return (
                  <span className={"token " + token.types.join(" ")}>
                    {token.content}
                  </span>
                );
              })}
            </span>
          );
        })}
      </div>
    </pre>
  );
}

export function CodeBlock(
  { code, language, disablePrefixes, url }: CodeBlockProps,
) {
  return (
    <RawCodeBlock
      code={code}
      language={language}
      disablePrefixes={disablePrefixes}
      class={tw`p-4 bg-gray-100 rounded-lg`}
      url={url}
    />
  );
}<|MERGE_RESOLUTION|>--- conflicted
+++ resolved
@@ -5,17 +5,12 @@
 
 import { tw } from "@twind";
 import { escape as htmlEscape } from "$he";
-<<<<<<< HEAD
 import { Prism, normalizeTokens } from "@/util/prism_utils.ts";
-import { fileTypeFromURL, filetypeIsJS } from "@/util/registry_utils.ts";
-=======
-import { normalizeTokens } from "@/util/prism_utils.ts";
 import {
   extractLinkUrl,
   fileTypeFromURL,
   filetypeIsJS,
-} from "../util/registry_utils.ts";
->>>>>>> 2ce60f2c
+} from "@/util/registry_utils.ts";
 
 export interface CodeBlockProps {
   code: string;
