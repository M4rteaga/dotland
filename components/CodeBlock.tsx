// Copyright 2022 the Deno authors. All rights reserved. MIT license.

/** @jsx h */
<<<<<<< HEAD
import { h } from "../deps.ts";
import { htmlEscape, Prism } from "../server_deps.ts";
=======
/** @jsxFrag Fragment */
import { Fragment, h, htmlEscape, Prism, tw } from "../deps.ts";
>>>>>>> cd43f5f4
import { normalizeTokens } from "../util/prism_utils.ts";

// Modifies the color of 'variable' token
// to avoid poor contrast
// ref: https://github.com/denoland/dotland/issues/1724
/*
for (const style of light.styles) {
  if (style.types.includes("variable")) {
    // Chrome suggests this color instead of rgb(156, 220, 254);
    style.style.color = "rgb(61, 88, 101)";
  }
}
*/

export interface CodeBlockProps {
  code: string;
  disablePrefixes?: boolean;
  language:
    | "javascript"
    | "typescript"
    | "jsx"
    | "tsx"
    | "json"
    | "yaml"
    | "markdown"
    | "bash"
    | "shell"
    | "text"
    | "rust"
    | "python"
    | "toml"
    | "wasm"
    | "makefile"
    | "dockerfile";
}

export function RawCodeBlock({
  code,
  language,
  class: extraClassName,
  disablePrefixes,
  enableLineRef = false,
}: CodeBlockProps & {
  class?: string;
  enableLineRef?: boolean;
}) {
  const codeDivClasses =
    "text-gray-300 text-right select-none inline-block mr-2 sm:mr-3";
  const newLang = language === "shell"
    ? "bash"
    : language === "text"
    ? "diff"
    : language;
  const grammar = Object.hasOwnProperty.call(Prism.languages, newLang)
    ? Prism.languages[newLang]
    : undefined;

  if (!grammar) {
    return (
      <div>
        <code dangerouslySetInnerHTML={{ __html: htmlEscape(code) }} />
      </div>
    );
  }

  const tokens = normalizeTokens(Prism.tokenize(code, grammar));

  return (
    <div
      data-color-mode="light"
      data-light-theme="light"
      class={tw`markdown-body `}
    >
      <pre
        class={tw`highlight highlight-source-${newLang} flex ${
          extraClassName ?? ""
        }`}
      >
        {enableLineRef &&
          (
            <div class={codeDivClasses}>
              {tokens.map((_, i) => (
                <div
                  class={tw`token text-right`}
                  // @ts-ignore onClick does support strings
                  onClick={`location.hash = "#L${i + 1}"`}
                >
                  {i + 1}
                </div>
              ))}
            </div>
          )}
        {!disablePrefixes && (newLang === "bash") &&
          (
            <code>
              <div class={codeDivClasses}>$</div>
            </code>
          )}
        <div class={tw`block w-full overflow-y-auto`}>
          {tokens.map((line, i) => {
            return (
              <span id={"L" + (i + 1)} class={tw`block`}>
                {line.map((token) => {
                  if (token.empty) {
                    return <br />;
                  }
                  return (
                    <span class={"token " + token.types.join(" ")}>
                      {token.content}
                    </span>
                  );
                })}
              </span>
            );
          })}
        </div>
      </pre>
    </div>
  );
}

export function CodeBlock({ code, language, disablePrefixes }: CodeBlockProps) {
  return (
    <RawCodeBlock
      code={code}
      language={language}
      disablePrefixes={disablePrefixes}
      class={tw`p-4`}
    />
  );
}<|MERGE_RESOLUTION|>--- conflicted
+++ resolved
@@ -1,13 +1,8 @@
 // Copyright 2022 the Deno authors. All rights reserved. MIT license.
 
 /** @jsx h */
-<<<<<<< HEAD
-import { h } from "../deps.ts";
+import { h, tw } from "../deps.ts";
 import { htmlEscape, Prism } from "../server_deps.ts";
-=======
-/** @jsxFrag Fragment */
-import { Fragment, h, htmlEscape, Prism, tw } from "../deps.ts";
->>>>>>> cd43f5f4
 import { normalizeTokens } from "../util/prism_utils.ts";
 
 // Modifies the color of 'variable' token
